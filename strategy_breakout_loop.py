import os
import time
import asyncio
import json
from datetime import datetime
from typing import List, Dict, Tuple

from dotenv import load_dotenv
from pyquotex.stable_api import Quotex

from assets import live_assets, otc_assets
from strategies.engulfing_strategy import check_engulfing_signal
from strategies.strategy_breakout import check_breakout_signal
from utils import get_payout_filtered_assets


load_dotenv()


PAYOUT_THRESHOLD = float(os.getenv("QX_PAYOUT", "84"))
ASSET_LIST = live_assets + otc_assets
TIMEFRAME = int(os.getenv("QX_TIMEFRAME", "60"))  # seconds
TRADE_PERCENT = float(os.getenv("QX_TRADE_PERCENT", "2")) / 100.0
ACCOUNT_MODE = os.getenv("QX_ACCOUNT", "PRACTICE").upper()

# Loop config
RUN_MINUTES = int(os.getenv("QX_RUN_MINUTES", "0"))  # 0 means run indefinitely
PAYOUT_REFRESH_MIN = int(os.getenv("QX_PAYOUT_REFRESH_MIN", "10"))


<<<<<<< HEAD
# Daily limits
DAILY_PROFIT_LIMIT = float(os.getenv("QX_DAILY_PROFIT", "0"))
DAILY_PROFIT_IS_PERCENT = os.getenv("QX_DAILY_PROFIT_IS_PERCENT") == "1"
DAILY_LOSS_LIMIT = float(os.getenv("QX_DAILY_LOSS", "0"))
DAILY_LOSS_IS_PERCENT = os.getenv("QX_DAILY_LOSS_IS_PERCENT") == "1"


def compute_signal(candles: List[Dict]) -> Tuple[str, bool]:
    if len(candles) < 6:
        return "", False

    prev = candles[-2]
    curr = candles[-1]
    window = candles[-6:-1]

    prev_low = float(prev["low"])
    prev_high = float(prev["high"])
    curr_close = float(curr["close"])

    lows = [float(c["low"]) for c in window]
    highs = [float(c["high"]) for c in window]

    if prev_low == min(lows) and curr_close > float(prev["high"]):
        return "call", True

    if prev_high == max(highs) and curr_close < float(prev["low"]):
        return "put", True

    return "", False


=======
>>>>>>> 7c7bcbf3
async def fetch_last_candles(client: Quotex, asset: str, timeframe: int, count: int) -> List[Dict]:
    end_from_time = time.time()
    seconds = timeframe * count
    candles = await client.get_candles(asset, end_from_time, seconds, timeframe)
    return candles or []


async def wait_next_candle_open(timeframe: int):
    now = int(time.time())
    remaining = timeframe - (now % timeframe)
    await asyncio.sleep(remaining + 0.05)


async def main():
    email = os.getenv("QX_EMAIL")
    password = os.getenv("QX_PASSWORD")

    client = Quotex(email=email, password=password, lang="en")
    client.set_account_mode("REAL" if ACCOUNT_MODE == "REAL" else "PRACTICE")
    connected, reason = await client.connect()
    if not connected:
        raise SystemExit(f"Failed to connect: {reason}")

    end_time = None if RUN_MINUTES == 0 else time.time() + RUN_MINUTES * 60
    last_payout_refresh = 0.0
    tradable_assets: List[str] = []
    active_trades = []

    balance = await client.get_balance()
    initial_balance = balance
    daily_profit = 0
    trade_amount = round(max(balance * TRADE_PERCENT, 1.0), 2)
    print(f"Loop start | Mode={ACCOUNT_MODE} Balance={balance} Amount={trade_amount} Timeframe={TIMEFRAME}s Run={RUN_MINUTES}m")

    async def check_trade_result(trade_id, log_entry):
        nonlocal daily_profit
        if await client.check_win(trade_id):
            profit = client.get_profit()
            log_entry["status"] = "win"
            log_entry["pnl"] = profit
            daily_profit += profit
        else:
            profit = client.get_profit()
            log_entry["status"] = "loss"
            log_entry["pnl"] = profit
            daily_profit += profit

        log_entry["timestamp"] = datetime.utcnow().isoformat()
        try:
            with open("trades.log", "a") as f:
                f.write(json.dumps(log_entry) + "\n")
        except Exception as e:
            print(f"Failed to write final trade log: {e}")

    # Align to next candle to start evaluations
    await wait_next_candle_open(TIMEFRAME)

    while True:
        if end_time and time.time() >= end_time:
            break
        # graceful stop via STOP file
        if os.path.exists("STOP"):
            print("STOP file detected. Exiting loop.")
            break

        # Check for profit/loss limits
        if DAILY_PROFIT_LIMIT > 0:
            limit = DAILY_PROFIT_LIMIT if not DAILY_PROFIT_IS_PERCENT else initial_balance * (DAILY_PROFIT_LIMIT / 100)
            if daily_profit >= limit:
                print(f"Daily profit limit reached: {daily_profit} >= {limit}")
                break

        if DAILY_LOSS_LIMIT > 0:
            limit = DAILY_LOSS_LIMIT if not DAILY_LOSS_IS_PERCENT else initial_balance * (DAILY_LOSS_LIMIT / 100)
            if daily_profit <= -limit:
                print(f"Daily loss limit reached: {daily_profit} <= {-limit}")
                break

        # refresh payout filter periodically
        if time.time() - last_payout_refresh > PAYOUT_REFRESH_MIN * 60 or not tradable_assets:
            tradable_assets = get_payout_filtered_assets(client, ASSET_LIST, PAYOUT_THRESHOLD)
            last_payout_refresh = time.time()
            print(f"Payout-filtered assets: {tradable_assets}")

        # fetch and evaluate each asset; place at most one trade per asset per candle
        for asset in tradable_assets:
            candles = await fetch_last_candles(client, asset, TIMEFRAME, 60 * 5)

            breakout_signal, breakout_ok = check_breakout_signal(candles)
            if breakout_ok:
                signal = breakout_signal
            else:
                engulfing_signal, engulfing_ok = check_engulfing_signal(candles)
                if engulfing_ok:
                    signal = engulfing_signal
                else:
                    continue

            print(f"Signal {signal.upper()} on {asset}. Waiting for next open...")
            await wait_next_candle_open(TIMEFRAME)
            success, payload = await client.buy(
                amount=trade_amount,
                asset=asset,
                direction=signal,
                duration=TIMEFRAME,
                time_mode="TIME",
            )
            print("Placed:", success, payload)
            if success:
                trade_id = payload.get("id")
                if not trade_id:
                    print("Could not get trade ID from payload.")
                    continue
                try:
                    log_entry = {
                        "id": trade_id,
                        "strategy": "breakout",
                        "timestamp": datetime.utcnow().isoformat(),
                        "asset": asset,
                        "direction": signal,
                        "amount": trade_amount,
                        "duration": TIMEFRAME,
                        "status": "active",
                        "pnl": 0,
                        "account_mode": ACCOUNT_MODE
                    }
                    with open("trades.log", "a") as f:
                        f.write(json.dumps(log_entry) + "\n")

                    task = asyncio.create_task(check_trade_result(trade_id, log_entry))
                    active_trades.append(task)

                except Exception as e:
                    print(f"Failed to write to trades.log or create task: {e}")

        # Wait for next candle boundary before next evaluation round
        await wait_next_candle_open(TIMEFRAME)

    if active_trades:
        print(f"Waiting for {len(active_trades)} active trades to complete...")
        await asyncio.gather(*active_trades)

    print("Loop finished.")


if __name__ == "__main__":
    asyncio.run(main())

<|MERGE_RESOLUTION|>--- conflicted
+++ resolved
@@ -28,7 +28,6 @@
 PAYOUT_REFRESH_MIN = int(os.getenv("QX_PAYOUT_REFRESH_MIN", "10"))
 
 
-<<<<<<< HEAD
 # Daily limits
 DAILY_PROFIT_LIMIT = float(os.getenv("QX_DAILY_PROFIT", "0"))
 DAILY_PROFIT_IS_PERCENT = os.getenv("QX_DAILY_PROFIT_IS_PERCENT") == "1"
@@ -60,8 +59,6 @@
     return "", False
 
 
-=======
->>>>>>> 7c7bcbf3
 async def fetch_last_candles(client: Quotex, asset: str, timeframe: int, count: int) -> List[Dict]:
     end_from_time = time.time()
     seconds = timeframe * count
